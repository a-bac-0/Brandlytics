--- conflicted
+++ resolved
@@ -29,23 +29,6 @@
 # ================================
 python-dotenv>=1.0.0
 tqdm>=4.66.0
-<<<<<<< HEAD
-albumentations>=1.3.0
-wandb>=0.16.0
-pytest>=7.4.0
-black>=23.0.0
-flake8>=6.0.0
-pre-commit>=3.5.0
-
-labelImg  
-setuptools
-#Después iniciar poniendo en la terminal: labelImg
-ultralytics
-fastapi
-dotenv
-uvicorn
-plotly
-=======
 
 # ================================
 # FRONTEND & DATA VISUALIZATION
@@ -73,5 +56,4 @@
 # INSTALLATION INSTRUCTIONS
 # ================================
 # Standard installation: pip install -r requirements.txt
-# Development setup: pip install -r requirements.txt (uncomment dev tools above)
->>>>>>> 9ea8a448
+# Development setup: pip install -r requirements.txt (uncomment dev tools above)