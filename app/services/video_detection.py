--- conflicted
+++ resolved
@@ -1,21 +1,13 @@
 """
 Video Detection Service
-<<<<<<< HEAD
-Merged and fixed lazy loading implementation for single HuggingFace ModelM.
-=======
 Handles video processing for brand detection following the same patterns as ImageDetectionService.
->>>>>>> b8e15fed
 """
 
 from __future__ import annotations
 import os
 import tempfile
 from pathlib import Path
-<<<<<<< HEAD
-from typing import Dict, Optional, List
-=======
 from typing import List, Dict, Optional, Union
->>>>>>> b8e15fed
 from datetime import datetime
 import cv2
 import requests
@@ -55,16 +47,6 @@
         return cls._instance
     
     def __init__(self):
-<<<<<<< HEAD
-        logger.info("VideoDetectionService initialized (ModelM will be loaded on first use)")
-    
-    def _get_processor(self) -> OptimizedVideoProcessor:
-        if self._processor is None:
-            logger.info("Loading HuggingFace ModelM and video processor for first time...")
-            config = {
-                'video_processing': {
-                    'fps_sample': getattr(settings, 'VIDEO_FPS_SAMPLE', 1)
-=======
         """Initialize the video detection service."""
         if self._image_service is None:
             # Initialize with ImageDetectionService for consistency
@@ -96,7 +78,6 @@
                     "format": "best[ext=mp4]/best",
                     "outtmpl": os.path.join(tmpdir, "%(title)s.%(ext)s"),
                     "quiet": True,
->>>>>>> b8e15fed
                 }
                 with yt_dlp.YoutubeDL(ydl_opts) as ydl:
                     info = ydl.extract_info(url, download=True)
@@ -173,8 +154,6 @@
                 'iou_threshold': iou,
                 'processing_time_seconds': results.get('processing_time_seconds', 0)
             }
-<<<<<<< HEAD
-=======
             
             logger.info(f"Video processing completed successfully. Detections: {len(results.get('detections_to_save', []))}")
             return results
@@ -278,168 +257,9 @@
         # Save to database if requested
         if save_to_db and detections_to_save:
             logger.info(f"Saving {len(detections_to_save)} detections to database")
->>>>>>> b8e15fed
             try:
                 save_detections(detections_to_save)
             except Exception as e:
-<<<<<<< HEAD
-                logger.error(f"✗ Failed to load ModelM: {e}")
-                raise Exception(f"Could not initialize video processor with ModelM: {e}")
-        return self._processor
-
-    def _download_video_from_url(self, url: str) -> tuple[bytes, str]:
-        if "youtube.com" in url.lower() or "youtu.be" in url.lower():
-            if not yt_dlp:
-                raise RuntimeError("YouTube support requires 'yt-dlp': pip install yt-dlp")
-            with tempfile.TemporaryDirectory() as tmpdir:
-                ydl_opts = {
-                    "format": "best[ext=mp4]/best",
-                    "outtmpl": os.path.join(tmpdir, "%(title)s.%(ext)s"),
-                    "quiet": True,
-                }
-                with yt_dlp.YoutubeDL(ydl_opts) as ydl:
-                    info = ydl.extract_info(url, download=True)
-                    file_path = ydl.prepare_filename(info)
-                with open(file_path, "rb") as f:
-                    video_bytes = f.read()
-                filename = os.path.basename(file_path)
-                return video_bytes, filename
-        else:
-            response = requests.get(url, timeout=120)
-            response.raise_for_status()
-            filename = os.path.basename(url.split("?")[0]) or "video_from_url.mp4"
-            return response.content, filename
-
-    async def process_video_input(
-        self, 
-        video_file_bytes: Optional[bytes] = None, 
-        filename: Optional[str] = None, 
-        video_url: Optional[str] = None,
-        save_to_db: bool = True,
-        frame_step: int = 30,
-        conf: float = 0.5,
-        iou: float = 0.45,
-        save_crops: bool = True
-    ) -> Dict:
-        try:
-            if video_url:
-                logger.info(f"Downloading video from URL: {video_url}")
-                video_file_bytes, filename = self._download_video_from_url(video_url)
-            if not video_file_bytes:
-                raise ValueError("No video data provided. Supply either video_file_bytes or video_url.")
-            if not filename:
-                filename = f"video_{uuid4()}.mp4"
-
-            logger.info(f"Processing video: {filename}")
-            results = await self._process_video_bytes(
-                video_bytes=video_file_bytes,
-                filename=filename,
-                save_to_db=save_to_db,
-                frame_step=frame_step,
-                conf=conf,
-                iou=iou,
-                save_crops=save_crops
-            )
-
-            results['metadata'] = {
-                'processed_at': datetime.now().isoformat(),
-                'video_name': filename,
-                'model_source': 'CV-Brandlytics/ModelM',
-                'brands_detected': ['coca cola', 'nike', 'starbucks'],
-                'frame_step': frame_step,
-                'conf_threshold': conf,
-                'iou_threshold': iou,
-                'service_version': '2.1.0',
-                'processing_time_seconds': results.get('processing_time_seconds', 0)
-            }
-            detection_count = len(results.get('detections_to_save', []))
-            logger.info(f"✓ Video processing completed. Detections: {detection_count}")
-            return results
-        except Exception as e:
-            logger.error(f"✗ Video processing failed: {str(e)}")
-            raise
-
-    async def _process_video_bytes(
-        self, 
-        video_bytes: bytes, 
-        filename: str,
-        save_to_db: bool,
-        frame_step: int,
-        conf: float,
-        iou: float,
-        save_crops: bool
-    ) -> Dict:
-        temp_path = None
-        start_time = time.time()
-        try:
-            with tempfile.NamedTemporaryFile(suffix='.mp4', delete=False) as temp_file:
-                temp_file.write(video_bytes)
-                temp_path = temp_file.name
-            processor = self._get_processor()
-            results = await processor.process_video(
-                video_path=temp_path,
-                video_name=filename,
-                save_to_db=save_to_db,
-                max_frames=None,
-                output_path=None,
-                show_progress=True
-            )
-            results['processing_time_seconds'] = time.time() - start_time
-            return results
-        finally:
-            if temp_path and os.path.exists(temp_path):
-                try:
-                    os.unlink(temp_path)
-                    logger.info("Cleaned up temporary video file")
-                except Exception as e:
-                    logger.warning(f"Could not delete temporary file {temp_path}: {e}")
-
-    async def process_video_batch(
-        self,
-        video_paths: List[Path],
-        save_to_db: bool = True,
-        frame_step: int = 30,
-        conf: float = 0.5,
-        iou: float = 0.45,
-    ) -> Dict[str, Dict]:
-        results = {}
-        for video_path in video_paths:
-            try:
-                video_name = Path(video_path).stem
-                logger.info(f"Processing video in batch: {video_name}")
-                result = await self.process_video_input(
-                    video_file_bytes=open(video_path, 'rb').read(),
-                    filename=Path(video_path).name,
-                    save_to_db=save_to_db,
-                    frame_step=frame_step,
-                    conf=conf,
-                    iou=iou
-                )
-                results[video_name] = result
-            except Exception as e:
-                logger.error(f"Batch processing failed for {video_path}: {e}")
-                results[video_path] = {"error": str(e)}
-        return results
-
-    def get_model_info(self) -> Dict:
-        if self._processor is None:
-            return {
-                'model_loaded': False,
-                'model_source': 'CV-Brandlytics/ModelM',
-                'supported_brands': ['coca cola', 'nike', 'starbucks'],
-                'total_brands': 3,
-                'lazy_loading': True,
-                'status': 'Model will be loaded on first use'
-            }
-        else:
-            return {
-                'model_loaded': True,
-                'model_source': 'CV-Brandlytics/ModelM',
-                'supported_brands': list(self._processor.model.names.values()),
-                'total_brands': len(self._processor.model.names),
-                'lazy_loading': True,
-                'status': 'Model loaded and ready'
-=======
                 logger.error(f"Error saving detections to database: {e}")
         
         # Prepare analysis summary
@@ -455,7 +275,6 @@
             brand_confidence[brand_name] = {
                 "avg": sum(confidences) / len(confidences) if confidences else 0,
                 "max": max(confidences) if confidences else 0
->>>>>>> b8e15fed
             }
         # Create summary
         summary = {
@@ -530,8 +349,5 @@
         return results
 
 
-<<<<<<< HEAD
-=======
 # Singleton instance
->>>>>>> b8e15fed
 video_detection_service = VideoDetectionService()