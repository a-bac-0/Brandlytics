<<<<<<< HEAD
# src/app/database/connection.py
import os
from supabase import create_client
from dotenv import load_dotenv

# Cargar variables de entorno desde .env
load_dotenv()

SUPABASE_URL = os.getenv("SUPABASE_URL")
SUPABASE_KEY = os.getenv("SUPABASE_KEY")

if not SUPABASE_URL or not SUPABASE_KEY:
    raise ValueError("Falta SUPABASE_URL o SUPABASE_KEY en el .env")

# Crear cliente Supabase
supabase = create_client(SUPABASE_URL, SUPABASE_KEY)
=======
from supabase import create_client, Client
from app.config.model_config import settings

supabase_client: Client = None

def get_supabase() -> Client:
    return create_client(settings.SUPABASE_URL, settings.SUPABASE_KEY)
>>>>>>> f2bd2bfa
<|MERGE_RESOLUTION|>--- conflicted
+++ resolved
@@ -1,26 +1,7 @@
-<<<<<<< HEAD
-# src/app/database/connection.py
-import os
-from supabase import create_client
-from dotenv import load_dotenv
-
-# Cargar variables de entorno desde .env
-load_dotenv()
-
-SUPABASE_URL = os.getenv("SUPABASE_URL")
-SUPABASE_KEY = os.getenv("SUPABASE_KEY")
-
-if not SUPABASE_URL or not SUPABASE_KEY:
-    raise ValueError("Falta SUPABASE_URL o SUPABASE_KEY en el .env")
-
-# Crear cliente Supabase
-supabase = create_client(SUPABASE_URL, SUPABASE_KEY)
-=======
 from supabase import create_client, Client
 from app.config.model_config import settings
 
 supabase_client: Client = None
 
 def get_supabase() -> Client:
-    return create_client(settings.SUPABASE_URL, settings.SUPABASE_KEY)
->>>>>>> f2bd2bfa
+    return create_client(settings.SUPABASE_URL, settings.SUPABASE_KEY)