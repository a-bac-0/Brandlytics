#!/usr/bin/env python3
"""
Create YOLO dataset configuration from image folders
"""
import os
import yaml
import argparse
from pathlib import Path
<<<<<<< HEAD
import shutil
from sklearn.model_selection import train_test_split
import logging

logging.basicConfig(level=logging.INFO)
logger = logging.getLogger(__name__)

def create_yolo_dataset(data_dir: Path, output_dir: Path, train_split: float = 0.7, val_split: float = 0.2):
    """
    Create YOLO dataset structure from organized image folders
    
    Args:
        data_dir: Directory containing brand folders with images
        output_dir: Output directory for YOLO dataset
        train_split: Percentage for training set
        val_split: Percentage for validation set
    """
    
    # Create output structure
    dataset_dir = output_dir / "dataset"
    
    # Create directories
    for split in ['train', 'val', 'test']:
        (dataset_dir / split / 'images').mkdir(parents=True, exist_ok=True)
        (dataset_dir / split / 'labels').mkdir(parents=True, exist_ok=True)
    
    # Get brand folders
    brand_folders = [f for f in data_dir.iterdir() if f.is_dir()]
    brand_to_id = {folder.name: i for i, folder in enumerate(brand_folders)}
    
    logger.info(f"Found {len(brand_folders)} brand categories: {list(brand_to_id.keys())}")
    
    all_files = []
    for brand_folder in brand_folders:
        brand_name = brand_folder.name
        brand_id = brand_to_id[brand_name]
        
        # Get all image files
        image_extensions = {'.jpg', '.jpeg', '.png', '.bmp'}
        images = [f for f in brand_folder.iterdir() 
                 if f.suffix.lower() in image_extensions]
        
        for img_file in images:
            all_files.append({
                'image_path': img_file,
                'brand_name': brand_name,
                'brand_id': brand_id
            })
    
    logger.info(f"Total images found: {len(all_files)}")
    
    # Split dataset
    train_files, temp_files = train_test_split(all_files, train_size=train_split, random_state=42)
    val_size = val_split / (1 - train_split)
    val_files, test_files = train_test_split(temp_files, train_size=val_size, random_state=42)
    
    # Process each split
    for split_name, files in [('train', train_files), ('val', val_files), ('test', test_files)]:
        logger.info(f"Processing {split_name} split: {len(files)} images")
        
        for file_info in files:
            img_path = file_info['image_path']
            brand_id = file_info['brand_id']
            
            # Copy image
            new_img_name = f"{brand_id}_{img_path.stem}_{img_path.suffix}"
            dst_img_path = dataset_dir / split_name / 'images' / new_img_name
            shutil.copy2(img_path, dst_img_path)
            
            # Create dummy label (whole image for now - you'd need actual annotations)
            label_content = f"{brand_id} 0.5 0.5 1.0 1.0\n"  # Center, full image
            label_path = dataset_dir / split_name / 'labels' / f"{new_img_name.split('.')[0]}.txt"
            with open(label_path, 'w') as f:
                f.write(label_content)
    
    # Create dataset YAML
    yaml_content = {
        'path': str(dataset_dir.absolute()),
        'train': 'train/images',
        'val': 'val/images',
        'test': 'test/images',
        'nc': len(brand_folders),
        'names': {i: name for name, i in brand_to_id.items()}
    }
    
    yaml_path = output_dir / 'dataset.yaml'
    with open(yaml_path, 'w') as f:
        yaml.dump(yaml_content, f, default_flow_style=False)
    
    logger.info(f"Dataset created successfully!")
    logger.info(f"Dataset config saved to: {yaml_path}")
    logger.info(f"Train: {len(train_files)}, Val: {len(val_files)}, Test: {len(test_files)}")
    
    return yaml_path

def main():
    parser = argparse.ArgumentParser(description='Create YOLO dataset from organized folders')
    parser.add_argument('--data-dir', type=Path, required=True, help='Directory with brand image folders')
    parser.add_argument('--output-dir', type=Path, default=Path('data'), help='Output directory')
    parser.add_argument('--train-split', type=float, default=0.7, help='Training split ratio')
    parser.add_argument('--val-split', type=float, default=0.2, help='Validation split ratio')
    
    args = parser.parse_args()
    
    if not args.data_dir.exists():
        logger.error(f"Data directory not found: {args.data_dir}")
        return 1
    
    create_yolo_dataset(args.data_dir, args.output_dir, args.train_split, args.val_split)
    return 0

if __name__ == "__main__":
    import sys
    sys.exit(main())
=======
import shutil
>>>>>>> f2bd2bfa
<|MERGE_RESOLUTION|>--- conflicted
+++ resolved
@@ -6,121 +6,4 @@
 import yaml
 import argparse
 from pathlib import Path
-<<<<<<< HEAD
-import shutil
-from sklearn.model_selection import train_test_split
-import logging
-
-logging.basicConfig(level=logging.INFO)
-logger = logging.getLogger(__name__)
-
-def create_yolo_dataset(data_dir: Path, output_dir: Path, train_split: float = 0.7, val_split: float = 0.2):
-    """
-    Create YOLO dataset structure from organized image folders
-    
-    Args:
-        data_dir: Directory containing brand folders with images
-        output_dir: Output directory for YOLO dataset
-        train_split: Percentage for training set
-        val_split: Percentage for validation set
-    """
-    
-    # Create output structure
-    dataset_dir = output_dir / "dataset"
-    
-    # Create directories
-    for split in ['train', 'val', 'test']:
-        (dataset_dir / split / 'images').mkdir(parents=True, exist_ok=True)
-        (dataset_dir / split / 'labels').mkdir(parents=True, exist_ok=True)
-    
-    # Get brand folders
-    brand_folders = [f for f in data_dir.iterdir() if f.is_dir()]
-    brand_to_id = {folder.name: i for i, folder in enumerate(brand_folders)}
-    
-    logger.info(f"Found {len(brand_folders)} brand categories: {list(brand_to_id.keys())}")
-    
-    all_files = []
-    for brand_folder in brand_folders:
-        brand_name = brand_folder.name
-        brand_id = brand_to_id[brand_name]
-        
-        # Get all image files
-        image_extensions = {'.jpg', '.jpeg', '.png', '.bmp'}
-        images = [f for f in brand_folder.iterdir() 
-                 if f.suffix.lower() in image_extensions]
-        
-        for img_file in images:
-            all_files.append({
-                'image_path': img_file,
-                'brand_name': brand_name,
-                'brand_id': brand_id
-            })
-    
-    logger.info(f"Total images found: {len(all_files)}")
-    
-    # Split dataset
-    train_files, temp_files = train_test_split(all_files, train_size=train_split, random_state=42)
-    val_size = val_split / (1 - train_split)
-    val_files, test_files = train_test_split(temp_files, train_size=val_size, random_state=42)
-    
-    # Process each split
-    for split_name, files in [('train', train_files), ('val', val_files), ('test', test_files)]:
-        logger.info(f"Processing {split_name} split: {len(files)} images")
-        
-        for file_info in files:
-            img_path = file_info['image_path']
-            brand_id = file_info['brand_id']
-            
-            # Copy image
-            new_img_name = f"{brand_id}_{img_path.stem}_{img_path.suffix}"
-            dst_img_path = dataset_dir / split_name / 'images' / new_img_name
-            shutil.copy2(img_path, dst_img_path)
-            
-            # Create dummy label (whole image for now - you'd need actual annotations)
-            label_content = f"{brand_id} 0.5 0.5 1.0 1.0\n"  # Center, full image
-            label_path = dataset_dir / split_name / 'labels' / f"{new_img_name.split('.')[0]}.txt"
-            with open(label_path, 'w') as f:
-                f.write(label_content)
-    
-    # Create dataset YAML
-    yaml_content = {
-        'path': str(dataset_dir.absolute()),
-        'train': 'train/images',
-        'val': 'val/images',
-        'test': 'test/images',
-        'nc': len(brand_folders),
-        'names': {i: name for name, i in brand_to_id.items()}
-    }
-    
-    yaml_path = output_dir / 'dataset.yaml'
-    with open(yaml_path, 'w') as f:
-        yaml.dump(yaml_content, f, default_flow_style=False)
-    
-    logger.info(f"Dataset created successfully!")
-    logger.info(f"Dataset config saved to: {yaml_path}")
-    logger.info(f"Train: {len(train_files)}, Val: {len(val_files)}, Test: {len(test_files)}")
-    
-    return yaml_path
-
-def main():
-    parser = argparse.ArgumentParser(description='Create YOLO dataset from organized folders')
-    parser.add_argument('--data-dir', type=Path, required=True, help='Directory with brand image folders')
-    parser.add_argument('--output-dir', type=Path, default=Path('data'), help='Output directory')
-    parser.add_argument('--train-split', type=float, default=0.7, help='Training split ratio')
-    parser.add_argument('--val-split', type=float, default=0.2, help='Validation split ratio')
-    
-    args = parser.parse_args()
-    
-    if not args.data_dir.exists():
-        logger.error(f"Data directory not found: {args.data_dir}")
-        return 1
-    
-    create_yolo_dataset(args.data_dir, args.output_dir, args.train_split, args.val_split)
-    return 0
-
-if __name__ == "__main__":
-    import sys
-    sys.exit(main())
-=======
-import shutil
->>>>>>> f2bd2bfa
+import shutil